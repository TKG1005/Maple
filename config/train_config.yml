--- conflicted
+++ resolved
@@ -2,16 +2,9 @@
 lr: 0.001
 batch_size: 32
 buffer_capacity: 1000
-<<<<<<< HEAD
-clip: 0.0
-gae_lambda: 1.0
-ppo_epochs: 1
-value_coef: 0.0
-=======
 gamma: 0.99
 gae_lambda: 1.0
 clip_range: 0.0
 value_coef: 0.0
 entropy_coef: 0.0
-ppo_epochs: 1
->>>>>>> 615b9bf1
+ppo_epochs: 1
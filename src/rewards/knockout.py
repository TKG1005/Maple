--- conflicted
+++ resolved
@@ -22,19 +22,11 @@
 
     def reset(self, battle: object | None = None) -> None:
         """内部状態をリセットする。"""
-<<<<<<< HEAD
 
-=======
->>>>>>> 954bb38a
         self.prev_my_hp.clear()
         self.prev_opp_hp.clear()
         self.prev_my_alive.clear()
         self.prev_opp_alive.clear()
-<<<<<<< HEAD
-        self.enemy_ko = 0
-        self.self_ko = 0
-=======
->>>>>>> 954bb38a
 
         if battle is not None:
             for mon in getattr(battle, "team", {}).values():
@@ -46,34 +38,6 @@
 
     def calc(self, battle: object) -> float:
         """報酬を計算して返す。"""
-<<<<<<< HEAD
-
-        new_enemy_ko = 0
-        new_self_ko = 0
-
-        for mon in getattr(battle, "team", {}).values():
-            cur_hp = getattr(mon, "current_hp", 0) or 0
-            fainted = getattr(mon, "fainted", False)
-            prev_alive = self.prev_my_alive.get(id(mon), not fainted)
-            if fainted and prev_alive:
-                new_self_ko += 1
-            self.prev_my_hp[id(mon)] = cur_hp
-            self.prev_my_alive[id(mon)] = not fainted
-
-        for mon in getattr(battle, "opponent_team", {}).values():
-            cur_hp = getattr(mon, "current_hp", 0) or 0
-            fainted = getattr(mon, "fainted", False)
-            prev_alive = self.prev_opp_alive.get(id(mon), not fainted)
-            if fainted and prev_alive:
-                new_enemy_ko += 1
-            self.prev_opp_hp[id(mon)] = cur_hp
-            self.prev_opp_alive[id(mon)] = not fainted
-
-        self.enemy_ko += new_enemy_ko
-        self.self_ko += new_self_ko
-
-        return 0.0
-=======
         enemy_kos = 0
         self_kos = 0
 
@@ -100,7 +64,7 @@
             + self_kos * self.SELF_KO_PENALTY
         )
         return float(reward)
->>>>>>> 954bb38a
+
 
 
 __all__ = ["KnockoutReward"]